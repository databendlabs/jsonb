--- conflicted
+++ resolved
@@ -183,7 +183,7 @@
 }
 
 fn recursive_dot_wildcard(input: &[u8]) -> IResult<&[u8], Option<RecursiveLevel>> {
-    preceded(tag(".**"), opt(recursive_level))(input)
+    preceded(tag(".**"), opt(recursive_level)).parse(input)
 }
 
 fn recursive_level(input: &[u8]) -> IResult<&[u8], RecursiveLevel> {
@@ -204,7 +204,8 @@
                 end: None,
             },
         ),
-    ))(input)
+    ))
+    .parse(input)
 }
 
 fn recursive_level_range(input: &[u8]) -> IResult<&[u8], RecursiveLevel> {
@@ -231,7 +232,8 @@
                 end: Some(RecursiveLevelEnd::Last),
             },
         ),
-    ))(input)
+    ))
+    .parse(input)
 }
 
 fn colon_field(input: &[u8]) -> IResult<&[u8], Cow<'_, str>> {
@@ -331,26 +333,16 @@
     .parse(input)
 }
 
-<<<<<<< HEAD
-fn predicate_or_paths(input: &[u8]) -> IResult<&[u8], Vec<Path<'_>>> {
-    alt((predicate, paths)).parse(input)
-=======
 fn expr_or_paths(input: &[u8]) -> IResult<&[u8], Vec<Path<'_>>> {
-    alt((root_expr, paths))(input)
->>>>>>> c1bd9dc4
+    alt((root_expr, paths)).parse(input)
 }
 
 fn root_expr(input: &[u8]) -> IResult<&[u8], Vec<Path<'_>>> {
     map(
         delimited(multispace0, |i| expr_or(i, true), multispace0),
-<<<<<<< HEAD
-        |v| vec![Path::Predicate(Box::new(v))],
-    )
-    .parse(input)
-=======
         |v| vec![Path::Expr(Box::new(v))],
-    )(input)
->>>>>>> c1bd9dc4
+    )
+    .parse(input)
 }
 
 fn paths(input: &[u8]) -> IResult<&[u8], Vec<Path<'_>>> {
@@ -408,13 +400,9 @@
         value(BinaryOperator::Lt, char('<')),
         value(BinaryOperator::Gte, tag(">=")),
         value(BinaryOperator::Gt, char('>')),
-<<<<<<< HEAD
-    ))
-    .parse(input)
-=======
         value(BinaryOperator::StartsWith, tag("starts with")),
-    ))(input)
->>>>>>> c1bd9dc4
+    ))
+    .parse(input)
 }
 
 fn unary_arith_op(input: &[u8]) -> IResult<&[u8], UnaryArithmeticOperator> {
@@ -431,14 +419,9 @@
         value(BinaryArithmeticOperator::Subtract, char('-')),
         value(BinaryArithmeticOperator::Multiply, char('*')),
         value(BinaryArithmeticOperator::Divide, char('/')),
-<<<<<<< HEAD
-        value(BinaryArithmeticOperator::Modulus, char('%')),
-    ))
-    .parse(input)
-=======
         value(BinaryArithmeticOperator::Modulo, char('%')),
-    ))(input)
->>>>>>> c1bd9dc4
+    ))
+    .parse(input)
 }
 
 fn path_value(input: &[u8]) -> IResult<&[u8], PathValue<'_>> {
@@ -465,23 +448,14 @@
 fn expr_atom(input: &[u8], is_root_expr: bool) -> IResult<&[u8], Expr<'_>> {
     alt((
         map(
-<<<<<<< HEAD
             pair(
                 pair(
-                    delimited(multispace0, |i| inner_expr(i, root_predicate), multispace0),
+                    delimited(multispace0, |i| inner_expr(i, is_root_expr), multispace0),
                     binary_arith_op,
                 ),
-                delimited(multispace0, |i| inner_expr(i, root_predicate), multispace0),
+                delimited(multispace0, |i| inner_expr(i, is_root_expr), multispace0),
             ),
             |((left, op), right)| {
-=======
-            tuple((
-                delimited(multispace0, |i| inner_expr(i, is_root_expr), multispace0),
-                binary_arith_op,
-                delimited(multispace0, |i| inner_expr(i, is_root_expr), multispace0),
-            )),
-            |(left, op, right)| {
->>>>>>> c1bd9dc4
                 Expr::ArithmeticFunc(ArithmeticFunc::Binary {
                     op,
                     left: Box::new(left),
@@ -492,13 +466,8 @@
         map(
             pair(
                 unary_arith_op,
-<<<<<<< HEAD
-                delimited(multispace0, |i| inner_expr(i, root_predicate), multispace0),
-            ),
-=======
                 delimited(multispace0, |i| inner_expr(i, is_root_expr), multispace0),
-            )),
->>>>>>> c1bd9dc4
+            ),
             |(op, operand)| {
                 Expr::ArithmeticFunc(ArithmeticFunc::Unary {
                     op,
@@ -507,23 +476,14 @@
             },
         ),
         map(
-<<<<<<< HEAD
             pair(
                 pair(
-                    delimited(multispace0, |i| inner_expr(i, root_predicate), multispace0),
+                    delimited(multispace0, |i| inner_expr(i, is_root_expr), multispace0),
                     op,
                 ),
-                delimited(multispace0, |i| inner_expr(i, root_predicate), multispace0),
+                delimited(multispace0, |i| inner_expr(i, is_root_expr), multispace0),
             ),
             |((left, op), right)| Expr::BinaryOp {
-=======
-            tuple((
-                delimited(multispace0, |i| inner_expr(i, is_root_expr), multispace0),
-                op,
-                delimited(multispace0, |i| inner_expr(i, is_root_expr), multispace0),
-            )),
-            |(left, op, right)| Expr::BinaryOp {
->>>>>>> c1bd9dc4
                 op,
                 left: Box::new(left),
                 right: Box::new(right),
@@ -537,24 +497,12 @@
             ),
             |expr| expr,
         ),
-<<<<<<< HEAD
-        map(filter_func, Expr::FilterFunc),
-    ))
-    .parse(input)
-}
-
-fn filter_func(input: &[u8]) -> IResult<&[u8], FilterFunc<'_>> {
-    alt((exists, starts_with)).parse(input)
-}
-
-fn exists(input: &[u8]) -> IResult<&[u8], FilterFunc<'_>> {
-=======
         map(exists_func, Expr::ExistsFunc),
-    ))(input)
+    ))
+    .parse(input)
 }
 
 fn exists_func(input: &[u8]) -> IResult<&[u8], Vec<Path<'_>>> {
->>>>>>> c1bd9dc4
     preceded(
         tag("exists"),
         preceded(
@@ -586,19 +534,7 @@
     .parse(input)
 }
 
-<<<<<<< HEAD
-fn starts_with(input: &[u8]) -> IResult<&[u8], FilterFunc<'_>> {
-    preceded(
-        tag("starts with"),
-        preceded(multispace0, map(string, FilterFunc::StartsWith)),
-    )
-    .parse(input)
-}
-
-fn expr_and(input: &[u8], root_predicate: bool) -> IResult<&[u8], Expr<'_>> {
-=======
 fn expr_and(input: &[u8], is_root_expr: bool) -> IResult<&[u8], Expr<'_>> {
->>>>>>> c1bd9dc4
     map(
         separated_list1(delimited(multispace0, tag("&&"), multispace0), |i| {
             expr_atom(i, is_root_expr)
@@ -634,25 +570,6 @@
             }
             expr
         },
-<<<<<<< HEAD
-    )
-    .parse(input)
-}
-
-#[cfg(test)]
-mod tests {
-    use super::*;
-
-    #[test]
-    fn test_starts_with() {
-        let input = r#"starts with "Nigel""#;
-        let res = starts_with(input.as_bytes()).unwrap();
-        assert_eq!(
-            res,
-            (&b""[..], FilterFunc::StartsWith(Cow::Borrowed("Nigel")))
-        );
-    }
-=======
-    )(input)
->>>>>>> c1bd9dc4
+    )
+    .parse(input)
 }