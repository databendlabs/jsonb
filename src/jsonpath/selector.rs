// Copyright 2023 Datafuse Labs.
//
// Licensed under the Apache License, Version 2.0 (the "License");
// you may not use this file except in compliance with the License.
// You may obtain a copy of the License at
//
//     http://www.apache.org/licenses/LICENSE-2.0
//
// Unless required by applicable law or agreed to in writing, software
// distributed under the License is distributed on an "AS IS" BASIS,
// WITHOUT WARRANTIES OR CONDITIONS OF ANY KIND, either express or implied.
// See the License for the specific language governing permissions and
// limitations under the License.

use byteorder::BigEndian;
use byteorder::WriteBytesExt;

use std::borrow::Cow;
use std::cmp::Ordering;
use std::collections::VecDeque;

use crate::constants::*;
use crate::jsonpath::ArrayIndex;
use crate::jsonpath::BinaryOperator;
use crate::jsonpath::Expr;
use crate::jsonpath::FilterFunc;
use crate::jsonpath::Index;
use crate::jsonpath::JsonPath;
use crate::jsonpath::Path;
use crate::jsonpath::PathValue;
use crate::number::Number;
use crate::Error;

use nom::{
    bytes::complete::take, combinator::map, multi::count, number::complete::be_u32, IResult,
};

/// The position of jsonb value.
#[derive(Clone, Debug)]
enum Position {
    /// The offset and length of jsonb container value.
    Container((usize, usize)),
    /// The type, offset and length of jsonb scalar value.
    Scalar((u32, usize, usize)),
}

#[derive(Debug)]
enum ExprValue<'a> {
    Values(Vec<PathValue<'a>>),
    Value(Box<PathValue<'a>>),
}

/// Mode determines the different forms of the return value.
#[derive(Clone, PartialEq, Debug)]
pub enum Mode {
    /// Only return the first jsonb value.
    First,
    /// Return all values as a jsonb Array.
    Array,
    /// Return each jsonb value separately.
    All,
    /// If there are multiple values, return a jsonb Array,
    /// if there is only one value, return the jsonb value directly.
    Mixed,
}

pub struct Selector<'a> {
    json_path: JsonPath<'a>,
    mode: Mode,
}

impl<'a> Selector<'a> {
    pub fn new(json_path: JsonPath<'a>, mode: Mode) -> Self {
        Self { json_path, mode }
    }

    pub fn select(
        &'a self,
        root: &'a [u8],
        data: &mut Vec<u8>,
        offsets: &mut Vec<u64>,
    ) -> Result<(), Error> {
        let mut poses = self.find_positions(root, None, &self.json_path.paths)?;

        if self.json_path.is_predicate() {
            Self::build_predicate_result(&mut poses, data)?;
            return Ok(());
        }

        match self.mode {
            Mode::All => Self::build_values(root, &mut poses, data, offsets)?,
            Mode::First => {
                poses.truncate(1);
                Self::build_values(root, &mut poses, data, offsets)?
            }
            Mode::Array => Self::build_scalar_array(root, &mut poses, data, offsets)?,
            Mode::Mixed => {
                if poses.len() > 1 {
                    Self::build_scalar_array(root, &mut poses, data, offsets)?
                } else {
                    Self::build_values(root, &mut poses, data, offsets)?
                }
            }
        }
        Ok(())
    }

    pub fn exists(&'a self, root: &'a [u8]) -> Result<bool, Error> {
        if self.json_path.is_predicate() {
            return Ok(true);
        }
        let poses = self.find_positions(root, None, &self.json_path.paths)?;
        Ok(!poses.is_empty())
    }

    pub fn predicate_match(&'a self, root: &'a [u8]) -> Result<bool, Error> {
        if !self.json_path.is_predicate() {
            return Err(Error::InvalidJsonPathPredicate);
        }
        let poses = self.find_positions(root, None, &self.json_path.paths)?;
        Ok(!poses.is_empty())
    }

    fn find_positions(
        &'a self,
        root: &'a [u8],
        current: Option<&Position>,
        paths: &[Path<'a>],
    ) -> Result<VecDeque<Position>, Error> {
        let mut poses = VecDeque::new();

        let start_pos = if let Some(Path::Current) = paths.first() {
            current.expect("missing current position").clone()
        } else {
            Position::Container((0, root.len()))
        };
        poses.push_back(start_pos);

        for path in paths.iter() {
            match path {
                &Path::Root | &Path::Current => {
                    continue;
                }
                Path::FilterExpr(expr) | Path::Predicate(expr) => {
                    let len = poses.len();
                    for _ in 0..len {
                        let pos = poses.pop_front().unwrap();
                        let res = self.filter_expr(root, &pos, expr)?;
                        if res {
                            poses.push_back(pos);
                        }
                    }
                }
                _ => {
                    let len = poses.len();
                    for _ in 0..len {
                        let pos = poses.pop_front().unwrap();
                        match pos {
                            Position::Container((offset, length)) => {
                                self.select_path(root, offset, length, path, &mut poses)?;
                            }
                            Position::Scalar(_) => {
                                // In lax mode, bracket wildcard allow Scalar value.
                                if path == &Path::BracketWildcard {
                                    poses.push_back(pos);
                                }
                            }
                        }
                    }
                }
            }
        }
        Ok(poses)
    }

    fn select_path(
        &'a self,
        root: &'a [u8],
        offset: usize,
        length: usize,
        path: &Path<'a>,
        poses: &mut VecDeque<Position>,
    ) -> Result<(), Error> {
        match path {
            Path::DotWildcard => {
                self.select_object_values(root, offset, poses)?;
            }
            Path::BracketWildcard => {
                self.select_array_values(root, offset, length, poses)?;
            }
            Path::ColonField(name) | Path::DotField(name) | Path::ObjectField(name) => {
                self.select_by_name(root, offset, name, poses)?;
            }
            Path::ArrayIndices(indices) => {
                self.select_by_indices(root, offset, indices, poses)?;
            }
            _ => unreachable!(),
        }
        Ok(())
    }

    // select all values in an Object.
    fn select_object_values(
        &'a self,
        root: &'a [u8],
        root_offset: usize,
        poses: &mut VecDeque<Position>,
    ) -> Result<(), Error> {
        let (rest, (ty, length)) = decode_header(&root[root_offset..])?;
        if ty != OBJECT_CONTAINER_TAG || length == 0 {
            return Ok(());
        }
        let (rest, key_jentries) = decode_jentries(rest, length)?;
        let (_, val_jentries) = decode_jentries(rest, length)?;
        let mut offset = root_offset + 4 + length * 8;
        for (_, length) in key_jentries.iter() {
            offset += length;
        }
        for (jty, jlength) in val_jentries.iter() {
            let pos = if *jty == CONTAINER_TAG {
                Position::Container((offset, *jlength))
            } else {
                Position::Scalar((*jty, offset, *jlength))
            };
            poses.push_back(pos);
            offset += jlength;
        }
        Ok(())
    }

    // select all values in an Array.
    fn select_array_values(
        &'a self,
        root: &'a [u8],
        root_offset: usize,
        root_length: usize,
        poses: &mut VecDeque<Position>,
    ) -> Result<(), Error> {
        let (rest, (ty, length)) = decode_header(&root[root_offset..])?;
        if ty != ARRAY_CONTAINER_TAG {
            // In lax mode, bracket wildcard allow Scalar value.
            poses.push_back(Position::Container((root_offset, root_length)));
            return Ok(());
        }
        let (_, val_jentries) = decode_jentries(rest, length)?;
        let mut offset = root_offset + 4 + length * 4;
        for (jty, jlength) in val_jentries.iter() {
            let pos = if *jty == CONTAINER_TAG {
                Position::Container((offset, *jlength))
            } else {
                Position::Scalar((*jty, offset, *jlength))
            };
            poses.push_back(pos);
            offset += jlength;
        }
        Ok(())
    }

    // select value in an Object by key name.
    fn select_by_name(
        &'a self,
        root: &'a [u8],
        root_offset: usize,
        name: &str,
        poses: &mut VecDeque<Position>,
    ) -> Result<(), Error> {
        let (rest, (ty, length)) = decode_header(&root[root_offset..])?;
        if ty != OBJECT_CONTAINER_TAG || length == 0 {
            return Ok(());
        }
        let (rest, key_jentries) = decode_jentries(rest, length)?;
        let (_, val_jentries) = decode_jentries(rest, length)?;
        let mut idx = 0;
        let mut offset = root_offset + 4 + length * 8;
        let mut found = false;
        for (i, (_, jlength)) in key_jentries.iter().enumerate() {
            if name.len() != *jlength || found {
                offset += jlength;
                continue;
            }
            let (_, key) = decode_string(&root[offset..], *jlength)?;
            if name == unsafe { std::str::from_utf8_unchecked(key) } {
                found = true;
                idx = i;
            }
            offset += jlength;
        }
        if !found {
            return Ok(());
        }
        for (i, (jty, jlength)) in val_jentries.iter().enumerate() {
            if i != idx {
                offset += jlength;
                continue;
            }
            let pos = if *jty == CONTAINER_TAG {
                Position::Container((offset, *jlength))
            } else {
                Position::Scalar((*jty, offset, *jlength))
            };
            poses.push_back(pos);
            break;
        }
        Ok(())
    }

    // select values in an Array by indices.
    fn select_by_indices(
        &'a self,
        root: &'a [u8],
        root_offset: usize,
        indices: &Vec<ArrayIndex>,
        poses: &mut VecDeque<Position>,
    ) -> Result<(), Error> {
        let (rest, (ty, length)) = decode_header(&root[root_offset..])?;
        if ty != ARRAY_CONTAINER_TAG || length == 0 {
            return Ok(());
        }
        let mut val_indices = Vec::new();
        for index in indices {
            match index {
                ArrayIndex::Index(idx) => {
                    if let Some(idx) = Self::convert_index(idx, length as i32) {
                        val_indices.push(idx);
                    }
                }
                ArrayIndex::Slice((start, end)) => {
                    if let Some(mut idxes) = Self::convert_slice(start, end, length as i32) {
                        val_indices.append(&mut idxes);
                    }
                }
            }
        }
        if val_indices.is_empty() {
            return Ok(());
        }
        let (_, jentries) = decode_jentries(rest, length)?;
        let mut offset = root_offset + 4 + length * 4;
        let mut offsets = Vec::with_capacity(jentries.len());
        for (_, jlength) in jentries.iter() {
            offsets.push(offset);
            offset += jlength;
        }
        for i in val_indices {
            let offset = offsets[i];
            let (jty, jlength) = jentries[i];
            let pos = if jty == CONTAINER_TAG {
                Position::Container((offset, jlength))
            } else {
                Position::Scalar((jty, offset, jlength))
            };
            poses.push_back(pos);
        }
        Ok(())
    }

    fn build_predicate_result(
        poses: &mut VecDeque<Position>,
        data: &mut Vec<u8>,
    ) -> Result<(), Error> {
        let jentry = match poses.pop_front() {
            Some(_) => TRUE_TAG,
            None => FALSE_TAG,
        };
        data.write_u32::<BigEndian>(SCALAR_CONTAINER_TAG)?;
        data.write_u32::<BigEndian>(jentry)?;
        Ok(())
    }

    fn build_values(
        root: &'a [u8],
        poses: &mut VecDeque<Position>,
        data: &mut Vec<u8>,
        offsets: &mut Vec<u64>,
    ) -> Result<(), Error> {
        while let Some(pos) = poses.pop_front() {
            match pos {
                Position::Container((offset, length)) => {
                    data.extend_from_slice(&root[offset..offset + length]);
                }
                Position::Scalar((ty, offset, length)) => {
                    data.write_u32::<BigEndian>(SCALAR_CONTAINER_TAG)?;
                    let jentry = ty | length as u32;
                    data.write_u32::<BigEndian>(jentry)?;
                    if length > 0 {
                        data.extend_from_slice(&root[offset..offset + length]);
                    }
                }
            }
            offsets.push(data.len() as u64);
        }
        Ok(())
    }

    fn build_scalar_array(
        root: &'a [u8],
        poses: &mut VecDeque<Position>,
        data: &mut Vec<u8>,
        offsets: &mut Vec<u64>,
    ) -> Result<(), Error> {
        let len = poses.len();
        let header = ARRAY_CONTAINER_TAG | len as u32;
        // write header.
        data.write_u32::<BigEndian>(header)?;
        let mut jentry_offset = data.len();
        // reserve space for jentry.
        data.resize(jentry_offset + 4 * len, 0);
        while let Some(pos) = poses.pop_front() {
            let jentry = match pos {
                Position::Container((offset, length)) => {
                    data.extend_from_slice(&root[offset..offset + length]);
                    CONTAINER_TAG | length as u32
                }
                Position::Scalar((ty, offset, length)) => {
                    if length > 0 {
                        data.extend_from_slice(&root[offset..offset + length]);
                    }
                    ty | length as u32
                }
            };
            for (i, b) in jentry.to_be_bytes().iter().enumerate() {
                data[jentry_offset + i] = *b;
            }
            jentry_offset += 4;
        }
        offsets.push(data.len() as u64);
        Ok(())
    }

    // check and convert index to Array index.
    fn convert_index(index: &Index, length: i32) -> Option<usize> {
        let idx = match index {
            Index::Index(idx) => *idx,
            Index::LastIndex(idx) => length + *idx - 1,
        };
        if idx >= 0 && idx < length {
            Some(idx as usize)
        } else {
            None
        }
    }

    // check and convert slice to Array indices.
    fn convert_slice(start: &Index, end: &Index, length: i32) -> Option<Vec<usize>> {
        let start = match start {
            Index::Index(idx) => *idx,
            Index::LastIndex(idx) => length + *idx - 1,
        };
        let end = match end {
            Index::Index(idx) => *idx,
            Index::LastIndex(idx) => length + *idx - 1,
        };
        if start > end || start >= length || end < 0 {
            None
        } else {
            let start = if start < 0 { 0 } else { start as usize };
            let end = if end >= length {
                (length - 1) as usize
            } else {
                end as usize
            };
            Some((start..=end).collect())
        }
    }

    fn filter_expr(
        &'a self,
        root: &'a [u8],
        pos: &Position,
        expr: &Expr<'a>,
    ) -> Result<bool, Error> {
        match expr {
            Expr::BinaryOp { op, left, right } => match op {
                BinaryOperator::Or => {
                    let lhs = self.filter_expr(root, pos, left)?;
                    let rhs = self.filter_expr(root, pos, right)?;
                    Ok(lhs || rhs)
                }
                BinaryOperator::And => {
                    let lhs = self.filter_expr(root, pos, left)?;
                    let rhs = self.filter_expr(root, pos, right)?;
                    Ok(lhs && rhs)
                }
                _ => {
                    let lhs = self.convert_expr_val(root, pos, *left.clone())?;
                    let rhs = self.convert_expr_val(root, pos, *right.clone())?;
                    let res = self.compare(op, &lhs, &rhs);
                    Ok(res)
                }
            },
            Expr::FilterFunc(filter_expr) => match filter_expr {
                FilterFunc::Exists(paths) => self.eval_exists(root, pos, paths),
                FilterFunc::StartsWith(prefix) => self.eval_starts_with(root, pos, prefix),
            },
            _ => todo!(),
        }
    }

    fn eval_exists(
        &'a self,
        root: &'a [u8],
        pos: &Position,
        paths: &[Path<'a>],
    ) -> Result<bool, Error> {
        let poses = self.find_positions(root, Some(pos), paths)?;
        let res = !poses.is_empty();
        Ok(res)
    }

<<<<<<< HEAD
    fn eval_starts_with(&'a self, _root: &'a [u8], _pos: &Position, _prefix: &str) -> bool {
        false
    }

    fn convert_expr_val(&'a self, root: &'a [u8], pos: &Position, expr: Expr<'a>) -> ExprValue<'a> {
=======
    fn convert_expr_val(
        &'a self,
        root: &'a [u8],
        pos: &Position,
        expr: Expr<'a>,
    ) -> Result<ExprValue<'a>, Error> {
>>>>>>> ace7386a
        match expr {
            Expr::Value(value) => Ok(ExprValue::Value(value.clone())),
            Expr::Paths(paths) => {
                // get value from path and convert to `ExprValue`.
                let mut poses = VecDeque::new();
                if let Some(Path::Current) = paths.first() {
                    poses.push_back(pos.clone());
                } else {
                    poses.push_back(Position::Container((0, root.len())));
                }

                for path in paths.iter().skip(1) {
                    match path {
                        &Path::Root
                        | &Path::Current
                        | &Path::FilterExpr(_)
                        | &Path::Predicate(_) => unreachable!(),
                        _ => {
                            let len = poses.len();
                            for _ in 0..len {
                                let pos = poses.pop_front().unwrap();
                                match pos {
                                    Position::Container((offset, length)) => {
                                        self.select_path(root, offset, length, path, &mut poses)?;
                                    }
                                    Position::Scalar(_) => {
                                        // In lax mode, bracket wildcard allow Scalar value.
                                        if path == &Path::BracketWildcard {
                                            poses.push_back(pos);
                                        }
                                    }
                                }
                            }
                        }
                    }
                }
                let mut values = Vec::with_capacity(poses.len());
                while let Some(pos) = poses.pop_front() {
                    if let Position::Scalar((ty, offset, length)) = pos {
                        let value = match ty {
                            NULL_TAG => PathValue::Null,
                            TRUE_TAG => PathValue::Boolean(true),
                            FALSE_TAG => PathValue::Boolean(false),
                            NUMBER_TAG => {
                                let n = Number::decode(&root[offset..offset + length])?;
                                PathValue::Number(n)
                            }
                            STRING_TAG => {
                                let v = &root[offset..offset + length];
                                PathValue::String(Cow::Owned(unsafe {
                                    String::from_utf8_unchecked(v.to_vec())
                                }))
                            }
                            _ => unreachable!(),
                        };
                        values.push(value);
                    }
                }
                Ok(ExprValue::Values(values))
            }
            _ => unreachable!(),
        }
    }

    fn compare(&'a self, op: &BinaryOperator, lhs: &ExprValue<'a>, rhs: &ExprValue<'a>) -> bool {
        match (lhs, rhs) {
            (ExprValue::Value(lhs), ExprValue::Value(rhs)) => {
                self.compare_value(op, *lhs.clone(), *rhs.clone())
            }
            (ExprValue::Values(lhses), ExprValue::Value(rhs)) => {
                for lhs in lhses.iter() {
                    if self.compare_value(op, lhs.clone(), *rhs.clone()) {
                        return true;
                    }
                }
                false
            }
            (ExprValue::Value(lhs), ExprValue::Values(rhses)) => {
                for rhs in rhses.iter() {
                    if self.compare_value(op, *lhs.clone(), rhs.clone()) {
                        return true;
                    }
                }
                false
            }
            (ExprValue::Values(lhses), ExprValue::Values(rhses)) => {
                for lhs in lhses.iter() {
                    for rhs in rhses.iter() {
                        if self.compare_value(op, lhs.clone(), rhs.clone()) {
                            return true;
                        }
                    }
                }
                false
            }
        }
    }

    fn compare_value(
        &'a self,
        op: &BinaryOperator,
        lhs: PathValue<'a>,
        rhs: PathValue<'a>,
    ) -> bool {
        let order = lhs.partial_cmp(&rhs);
        if let Some(order) = order {
            match op {
                BinaryOperator::Eq => order == Ordering::Equal,
                BinaryOperator::NotEq => order != Ordering::Equal,
                BinaryOperator::Lt => order == Ordering::Less,
                BinaryOperator::Lte => order == Ordering::Equal || order == Ordering::Less,
                BinaryOperator::Gt => order == Ordering::Greater,
                BinaryOperator::Gte => order == Ordering::Equal || order == Ordering::Greater,
                _ => unreachable!(),
            }
        } else {
            false
        }
    }
}

fn decode_header(input: &[u8]) -> IResult<&[u8], (u32, usize)> {
    map(be_u32, |header| {
        (
            header & CONTAINER_HEADER_TYPE_MASK,
            (header & CONTAINER_HEADER_LEN_MASK) as usize,
        )
    })(input)
}

fn decode_jentry(input: &[u8]) -> IResult<&[u8], (u32, usize)> {
    map(be_u32, |jentry| {
        (
            jentry & JENTRY_TYPE_MASK,
            (jentry & JENTRY_OFF_LEN_MASK) as usize,
        )
    })(input)
}

fn decode_jentries(input: &[u8], length: usize) -> IResult<&[u8], Vec<(u32, usize)>> {
    count(decode_jentry, length)(input)
}

fn decode_string(input: &[u8], length: usize) -> IResult<&[u8], &[u8]> {
    take(length)(input)
}<|MERGE_RESOLUTION|>--- conflicted
+++ resolved
@@ -507,20 +507,22 @@
         Ok(res)
     }
 
-<<<<<<< HEAD
-    fn eval_starts_with(&'a self, _root: &'a [u8], _pos: &Position, _prefix: &str) -> bool {
-        false
-    }
-
-    fn convert_expr_val(&'a self, root: &'a [u8], pos: &Position, expr: Expr<'a>) -> ExprValue<'a> {
-=======
+    fn eval_starts_with(
+        &'a self,
+        _root: &'a [u8],
+        _pos: &Position,
+        _prefix: &str,
+    ) -> Result<bool, Error> {
+        // todo
+        Ok(false)
+    }
+
     fn convert_expr_val(
         &'a self,
         root: &'a [u8],
         pos: &Position,
         expr: Expr<'a>,
     ) -> Result<ExprValue<'a>, Error> {
->>>>>>> ace7386a
         match expr {
             Expr::Value(value) => Ok(ExprValue::Value(value.clone())),
             Expr::Paths(paths) => {
